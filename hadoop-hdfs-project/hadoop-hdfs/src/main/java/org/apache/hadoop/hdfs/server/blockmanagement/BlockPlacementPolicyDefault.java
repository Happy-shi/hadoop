/**
 * Licensed to the Apache Software Foundation (ASF) under one
 * or more contributor license agreements.  See the NOTICE file
 * distributed with this work for additional information
 * regarding copyright ownership.  The ASF licenses this file
 * to you under the Apache License, Version 2.0 (the
 * "License"); you may not use this file except in compliance
 * with the License.  You may obtain a copy of the License at
 *
 *     http://www.apache.org/licenses/LICENSE-2.0
 *
 * Unless required by applicable law or agreed to in writing, software
 * distributed under the License is distributed on an "AS IS" BASIS,
 * WITHOUT WARRANTIES OR CONDITIONS OF ANY KIND, either express or implied.
 * See the License for the specific language governing permissions and
 * limitations under the License.
 */
package org.apache.hadoop.hdfs.server.blockmanagement;

import static org.apache.hadoop.util.Time.now;

import java.util.ArrayList;
import java.util.Collection;
import java.util.HashSet;
import java.util.List;
import java.util.Set;
import java.util.TreeSet;

import org.apache.hadoop.classification.InterfaceAudience;
import org.apache.hadoop.conf.Configuration;
import org.apache.hadoop.hdfs.BlockStoragePolicy;
import org.apache.hadoop.hdfs.DFSConfigKeys;
import org.apache.hadoop.hdfs.DFSUtil;
import org.apache.hadoop.hdfs.StorageType;
import org.apache.hadoop.hdfs.protocol.Block;
import org.apache.hadoop.hdfs.protocol.DatanodeInfo;
import org.apache.hadoop.hdfs.protocol.HdfsConstants;
import org.apache.hadoop.hdfs.protocol.LocatedBlock;
import org.apache.hadoop.hdfs.server.namenode.FSClusterStats;
import org.apache.hadoop.hdfs.server.protocol.DatanodeStorage.State;
import org.apache.hadoop.net.NetworkTopology;
import org.apache.hadoop.net.Node;
import org.apache.hadoop.net.NodeBase;

import com.google.common.annotations.VisibleForTesting;

/**
 * The class is responsible for choosing the desired number of targets
 * for placing block replicas.
 * The replica placement strategy is that if the writer is on a datanode,
 * the 1st replica is placed on the local machine, 
 * otherwise a random datanode. The 2nd replica is placed on a datanode
 * that is on a different rack. The 3rd replica is placed on a datanode
 * which is on a different node of the rack as the second replica.
 */
@InterfaceAudience.Private
public class BlockPlacementPolicyDefault extends BlockPlacementPolicy {

  private static final String enableDebugLogging =
    "For more information, please enable DEBUG log level on "
    + BlockPlacementPolicy.class.getName();

  private static final ThreadLocal<StringBuilder> debugLoggingBuilder
      = new ThreadLocal<StringBuilder>() {
        @Override
        protected StringBuilder initialValue() {
          return new StringBuilder();
        }
      };

  protected boolean considerLoad; 
  private boolean preferLocalNode = true;
  protected NetworkTopology clusterMap;
  protected Host2NodesMap host2datanodeMap;
  private FSClusterStats stats;
  protected long heartbeatInterval;   // interval for DataNode heartbeats
  private long staleInterval;   // interval used to identify stale DataNodes
  
  /**
   * A miss of that many heartbeats is tolerated for replica deletion policy.
   */
  protected int tolerateHeartbeatMultiplier;

  protected BlockPlacementPolicyDefault(Configuration conf, FSClusterStats stats,
                           NetworkTopology clusterMap, 
                           Host2NodesMap host2datanodeMap) {
    initialize(conf, stats, clusterMap, host2datanodeMap);
  }

  protected BlockPlacementPolicyDefault() {
  }
    
  @Override
  public void initialize(Configuration conf,  FSClusterStats stats,
                         NetworkTopology clusterMap, 
                         Host2NodesMap host2datanodeMap) {
    this.considerLoad = conf.getBoolean(
        DFSConfigKeys.DFS_NAMENODE_REPLICATION_CONSIDERLOAD_KEY, true);
    this.stats = stats;
    this.clusterMap = clusterMap;
    this.host2datanodeMap = host2datanodeMap;
    this.heartbeatInterval = conf.getLong(
        DFSConfigKeys.DFS_HEARTBEAT_INTERVAL_KEY,
        DFSConfigKeys.DFS_HEARTBEAT_INTERVAL_DEFAULT) * 1000;
    this.tolerateHeartbeatMultiplier = conf.getInt(
        DFSConfigKeys.DFS_NAMENODE_TOLERATE_HEARTBEAT_MULTIPLIER_KEY,
        DFSConfigKeys.DFS_NAMENODE_TOLERATE_HEARTBEAT_MULTIPLIER_DEFAULT);
    this.staleInterval = conf.getLong(
        DFSConfigKeys.DFS_NAMENODE_STALE_DATANODE_INTERVAL_KEY, 
        DFSConfigKeys.DFS_NAMENODE_STALE_DATANODE_INTERVAL_DEFAULT);
  }

  @Override
  public DatanodeStorageInfo[] chooseTarget(String srcPath,
                                    int numOfReplicas,
                                    Node writer,
                                    List<DatanodeStorageInfo> chosenNodes,
                                    boolean returnChosenNodes,
                                    Set<Node> excludedNodes,
                                    long blocksize,
                                    final BlockStoragePolicy storagePolicy) {
    return chooseTarget(numOfReplicas, writer, chosenNodes, returnChosenNodes,
        excludedNodes, blocksize, storagePolicy);
  }

  @Override
  DatanodeStorageInfo[] chooseTarget(String src,
      int numOfReplicas,
      Node writer,
      Set<Node> excludedNodes,
      long blocksize,
      List<DatanodeDescriptor> favoredNodes,
      BlockStoragePolicy storagePolicy) {
    try {
      if (favoredNodes == null || favoredNodes.size() == 0) {
        // Favored nodes not specified, fall back to regular block placement.
        return chooseTarget(src, numOfReplicas, writer,
            new ArrayList<DatanodeStorageInfo>(numOfReplicas), false, 
            excludedNodes, blocksize, storagePolicy);
      }

      Set<Node> favoriteAndExcludedNodes = excludedNodes == null ?
          new HashSet<Node>() : new HashSet<Node>(excludedNodes);
      final List<StorageType> storageTypes = storagePolicy.chooseStorageTypes(
          (short)numOfReplicas);

      // Choose favored nodes
      List<DatanodeStorageInfo> results = new ArrayList<DatanodeStorageInfo>();
      boolean avoidStaleNodes = stats != null
          && stats.isAvoidingStaleDataNodesForWrite();
      for (int i = 0; i < favoredNodes.size() && results.size() < numOfReplicas; i++) {
        DatanodeDescriptor favoredNode = favoredNodes.get(i);
        // Choose a single node which is local to favoredNode.
        // 'results' is updated within chooseLocalNode
        final DatanodeStorageInfo target = chooseLocalStorage(favoredNode,
            favoriteAndExcludedNodes, blocksize, 
            getMaxNodesPerRack(results.size(), numOfReplicas)[1],
<<<<<<< HEAD
            results, avoidStaleNodes, storageTypes.get(0));
=======
            results, avoidStaleNodes, storageType, false);
>>>>>>> 761d44f9
        if (target == null) {
          LOG.warn("Could not find a target for file " + src
              + " with favored node " + favoredNode); 
          continue;
        }
        storageTypes.remove(0);
        favoriteAndExcludedNodes.add(target.getDatanodeDescriptor());
      }

      if (results.size() < numOfReplicas) {
        // Not enough favored nodes, choose other nodes.
        numOfReplicas -= results.size();
        DatanodeStorageInfo[] remainingTargets = 
            chooseTarget(src, numOfReplicas, writer, results,
                false, favoriteAndExcludedNodes, blocksize, storagePolicy);
        for (int i = 0; i < remainingTargets.length; i++) {
          results.add(remainingTargets[i]);
        }
      }
      return getPipeline(writer,
          results.toArray(new DatanodeStorageInfo[results.size()]));
    } catch (NotEnoughReplicasException nr) {
      // Fall back to regular block placement disregarding favored nodes hint
      return chooseTarget(src, numOfReplicas, writer, 
          new ArrayList<DatanodeStorageInfo>(numOfReplicas), false, 
          excludedNodes, blocksize, storagePolicy);
    }
  }

  /** This is the implementation. */
  private DatanodeStorageInfo[] chooseTarget(int numOfReplicas,
                                    Node writer,
                                    List<DatanodeStorageInfo> chosenStorage,
                                    boolean returnChosenNodes,
                                    Set<Node> excludedNodes,
                                    long blocksize,
                                    final BlockStoragePolicy storagePolicy) {
    if (numOfReplicas == 0 || clusterMap.getNumOfLeaves()==0) {
      return DatanodeStorageInfo.EMPTY_ARRAY;
    }
      
    if (excludedNodes == null) {
      excludedNodes = new HashSet<Node>();
    }
     
    int[] result = getMaxNodesPerRack(chosenStorage.size(), numOfReplicas);
    numOfReplicas = result[0];
    int maxNodesPerRack = result[1];
      
    final List<DatanodeStorageInfo> results = new ArrayList<DatanodeStorageInfo>(chosenStorage);
    for (DatanodeStorageInfo storage : chosenStorage) {
      // add localMachine and related nodes to excludedNodes
      addToExcludedNodes(storage.getDatanodeDescriptor(), excludedNodes);
    }
      
    if (!clusterMap.contains(writer)) {
      writer = null;
    }
      
    boolean avoidStaleNodes = (stats != null
        && stats.isAvoidingStaleDataNodesForWrite());
    final Node localNode = chooseTarget(numOfReplicas, writer, excludedNodes,
        blocksize, maxNodesPerRack, results, avoidStaleNodes, storagePolicy);
    if (!returnChosenNodes) {  
      results.removeAll(chosenStorage);
    }
      
    // sorting nodes to form a pipeline
    return getPipeline((writer==null)?localNode:writer,
                       results.toArray(new DatanodeStorageInfo[results.size()]));
  }

  private int[] getMaxNodesPerRack(int numOfChosen, int numOfReplicas) {
    int clusterSize = clusterMap.getNumOfLeaves();
    int totalNumOfReplicas = numOfChosen + numOfReplicas;
    if (totalNumOfReplicas > clusterSize) {
      numOfReplicas -= (totalNumOfReplicas-clusterSize);
      totalNumOfReplicas = clusterSize;
    }
    int maxNodesPerRack = (totalNumOfReplicas-1)/clusterMap.getNumOfRacks()+2;
    return new int[] {numOfReplicas, maxNodesPerRack};
  }
    
  /**
   * choose <i>numOfReplicas</i> from all data nodes
   * @param numOfReplicas additional number of replicas wanted
   * @param writer the writer's machine, could be a non-DatanodeDescriptor node
   * @param excludedNodes datanodes that should not be considered as targets
   * @param blocksize size of the data to be written
   * @param maxNodesPerRack max nodes allowed per rack
   * @param results the target nodes already chosen
   * @param avoidStaleNodes avoid stale nodes in replica choosing
   * @return local node of writer (not chosen node)
   */
  private Node chooseTarget(int numOfReplicas,
                            Node writer,
                            final Set<Node> excludedNodes,
                            final long blocksize,
                            final int maxNodesPerRack,
                            final List<DatanodeStorageInfo> results,
                            final boolean avoidStaleNodes,
                            final BlockStoragePolicy storagePolicy) {
    if (numOfReplicas == 0 || clusterMap.getNumOfLeaves()==0) {
      return writer;
    }
    int totalReplicasExpected = numOfReplicas + results.size();
      
    int numOfResults = results.size();
    boolean newBlock = (numOfResults==0);
    if ((writer == null || !(writer instanceof DatanodeDescriptor)) && !newBlock) {
      writer = results.get(0).getDatanodeDescriptor();
    }

    // Keep a copy of original excludedNodes
    final Set<Node> oldExcludedNodes = avoidStaleNodes ? 
        new HashSet<Node>(excludedNodes) : null;
    final List<StorageType> storageTypes = storagePolicy.chooseStorageTypes(
        (short)totalReplicasExpected, DatanodeStorageInfo.toStorageTypes(results));
    try {
      if (numOfResults == 0) {
        writer = chooseLocalStorage(writer, excludedNodes, blocksize,
<<<<<<< HEAD
            maxNodesPerRack, results, avoidStaleNodes, storageTypes.remove(0))
=======
            maxNodesPerRack, results, avoidStaleNodes, storageType, true)
>>>>>>> 761d44f9
                .getDatanodeDescriptor();
        if (--numOfReplicas == 0) {
          return writer;
        }
      }
      final DatanodeDescriptor dn0 = results.get(0).getDatanodeDescriptor();
      if (numOfResults <= 1) {
        chooseRemoteRack(1, dn0, excludedNodes, blocksize, maxNodesPerRack,
            results, avoidStaleNodes, storageTypes.remove(0));
        if (--numOfReplicas == 0) {
          return writer;
        }
      }
      if (numOfResults <= 2) {
        final DatanodeDescriptor dn1 = results.get(1).getDatanodeDescriptor();
        if (clusterMap.isOnSameRack(dn0, dn1)) {
          chooseRemoteRack(1, dn0, excludedNodes, blocksize, maxNodesPerRack,
              results, avoidStaleNodes, storageTypes.remove(0));
        } else if (newBlock){
          chooseLocalRack(dn1, excludedNodes, blocksize, maxNodesPerRack,
              results, avoidStaleNodes, storageTypes.remove(0));
        } else {
          chooseLocalRack(writer, excludedNodes, blocksize, maxNodesPerRack,
              results, avoidStaleNodes, storageTypes.remove(0));
        }
        if (--numOfReplicas == 0) {
          return writer;
        }
      }
      chooseRandom(numOfReplicas, NodeBase.ROOT, excludedNodes, blocksize,
          maxNodesPerRack, results, avoidStaleNodes, storageTypes.remove(0));
    } catch (NotEnoughReplicasException e) {
      final String message = "Failed to place enough replicas, still in need of "
          + (totalReplicasExpected - results.size()) + " to reach "
          + totalReplicasExpected + ".";
      if (LOG.isTraceEnabled()) {
        LOG.trace(message, e);
      } else {
        LOG.warn(message + " " + e.getMessage());
      }

      if (avoidStaleNodes) {
        // Retry chooseTarget again, this time not avoiding stale nodes.

        // excludedNodes contains the initial excludedNodes and nodes that were
        // not chosen because they were stale, decommissioned, etc.
        // We need to additionally exclude the nodes that were added to the 
        // result list in the successful calls to choose*() above.
        for (DatanodeStorageInfo resultStorage : results) {
          addToExcludedNodes(resultStorage.getDatanodeDescriptor(), oldExcludedNodes);
        }
        // Set numOfReplicas, since it can get out of sync with the result list
        // if the NotEnoughReplicasException was thrown in chooseRandom().
        numOfReplicas = totalReplicasExpected - results.size();
        return chooseTarget(numOfReplicas, writer, oldExcludedNodes, blocksize,
            maxNodesPerRack, results, false, storagePolicy);
      }
    }
    return writer;
  }
    
  /**
   * Choose <i>localMachine</i> as the target.
   * if <i>localMachine</i> is not available, 
   * choose a node on the same rack
   * @return the chosen storage
   */
  protected DatanodeStorageInfo chooseLocalStorage(Node localMachine,
                                             Set<Node> excludedNodes,
                                             long blocksize,
                                             int maxNodesPerRack,
                                             List<DatanodeStorageInfo> results,
                                             boolean avoidStaleNodes,
                                             StorageType storageType,
                                             boolean fallbackToLocalRack)
      throws NotEnoughReplicasException {
    // if no local machine, randomly choose one node
    if (localMachine == null) {
      return chooseRandom(NodeBase.ROOT, excludedNodes, blocksize,
          maxNodesPerRack, results, avoidStaleNodes, storageType);
    }
    if (preferLocalNode && localMachine instanceof DatanodeDescriptor) {
      DatanodeDescriptor localDatanode = (DatanodeDescriptor) localMachine;
      // otherwise try local machine first
      if (excludedNodes.add(localMachine)) { // was not in the excluded list
        for(DatanodeStorageInfo localStorage : DFSUtil.shuffle(
            localDatanode.getStorageInfos())) {
          if (addIfIsGoodTarget(localStorage, excludedNodes, blocksize,
              maxNodesPerRack, false, results, avoidStaleNodes, storageType) >= 0) {
            return localStorage;
          }
        }
      } 
    }

    if (!fallbackToLocalRack) {
      return null;
    }
    // try a node on local rack
    return chooseLocalRack(localMachine, excludedNodes, blocksize,
        maxNodesPerRack, results, avoidStaleNodes, storageType);
  }
  
  /**
   * Add <i>localMachine</i> and related nodes to <i>excludedNodes</i>
   * for next replica choosing. In sub class, we can add more nodes within
   * the same failure domain of localMachine
   * @return number of new excluded nodes
   */
  protected int addToExcludedNodes(DatanodeDescriptor localMachine,
      Set<Node> excludedNodes) {
    return excludedNodes.add(localMachine) ? 1 : 0;
  }

  /**
   * Choose one node from the rack that <i>localMachine</i> is on.
   * if no such node is available, choose one node from the rack where
   * a second replica is on.
   * if still no such node is available, choose a random node 
   * in the cluster.
   * @return the chosen node
   */
  protected DatanodeStorageInfo chooseLocalRack(Node localMachine,
                                             Set<Node> excludedNodes,
                                             long blocksize,
                                             int maxNodesPerRack,
                                             List<DatanodeStorageInfo> results,
                                             boolean avoidStaleNodes,
                                             StorageType storageType)
      throws NotEnoughReplicasException {
    // no local machine, so choose a random machine
    if (localMachine == null) {
      return chooseRandom(NodeBase.ROOT, excludedNodes, blocksize,
          maxNodesPerRack, results, avoidStaleNodes, storageType);
    }
      
    // choose one from the local rack
    try {
      return chooseRandom(localMachine.getNetworkLocation(), excludedNodes,
          blocksize, maxNodesPerRack, results, avoidStaleNodes, storageType);
    } catch (NotEnoughReplicasException e1) {
      // find the second replica
      DatanodeDescriptor newLocal=null;
      for(DatanodeStorageInfo resultStorage : results) {
        DatanodeDescriptor nextNode = resultStorage.getDatanodeDescriptor();
        if (nextNode != localMachine) {
          newLocal = nextNode;
          break;
        }
      }
      if (newLocal != null) {
        try {
          return chooseRandom(newLocal.getNetworkLocation(), excludedNodes,
              blocksize, maxNodesPerRack, results, avoidStaleNodes, storageType);
        } catch(NotEnoughReplicasException e2) {
          //otherwise randomly choose one from the network
          return chooseRandom(NodeBase.ROOT, excludedNodes, blocksize,
              maxNodesPerRack, results, avoidStaleNodes, storageType);
        }
      } else {
        //otherwise randomly choose one from the network
        return chooseRandom(NodeBase.ROOT, excludedNodes, blocksize,
            maxNodesPerRack, results, avoidStaleNodes, storageType);
      }
    }
  }
    
  /** 
   * Choose <i>numOfReplicas</i> nodes from the racks 
   * that <i>localMachine</i> is NOT on.
   * if not enough nodes are available, choose the remaining ones 
   * from the local rack
   */
    
  protected void chooseRemoteRack(int numOfReplicas,
                                DatanodeDescriptor localMachine,
                                Set<Node> excludedNodes,
                                long blocksize,
                                int maxReplicasPerRack,
                                List<DatanodeStorageInfo> results,
                                boolean avoidStaleNodes,
                                StorageType storageType)
                                    throws NotEnoughReplicasException {
    int oldNumOfReplicas = results.size();
    // randomly choose one node from remote racks
    try {
      chooseRandom(numOfReplicas, "~" + localMachine.getNetworkLocation(),
          excludedNodes, blocksize, maxReplicasPerRack, results,
          avoidStaleNodes, storageType);
    } catch (NotEnoughReplicasException e) {
      chooseRandom(numOfReplicas-(results.size()-oldNumOfReplicas),
                   localMachine.getNetworkLocation(), excludedNodes, blocksize, 
                   maxReplicasPerRack, results, avoidStaleNodes, storageType);
    }
  }

  /**
   * Randomly choose one target from the given <i>scope</i>.
   * @return the chosen storage, if there is any.
   */
  protected DatanodeStorageInfo chooseRandom(String scope,
      Set<Node> excludedNodes,
      long blocksize,
      int maxNodesPerRack,
      List<DatanodeStorageInfo> results,
      boolean avoidStaleNodes,
      StorageType storageType)
          throws NotEnoughReplicasException {
    return chooseRandom(1, scope, excludedNodes, blocksize, maxNodesPerRack,
        results, avoidStaleNodes, storageType);
  }

  /**
   * Randomly choose <i>numOfReplicas</i> targets from the given <i>scope</i>.
   * @return the first chosen node, if there is any.
   */
  protected DatanodeStorageInfo chooseRandom(int numOfReplicas,
                            String scope,
                            Set<Node> excludedNodes,
                            long blocksize,
                            int maxNodesPerRack,
                            List<DatanodeStorageInfo> results,
                            boolean avoidStaleNodes,
                            StorageType storageType)
                                throws NotEnoughReplicasException {
      
    int numOfAvailableNodes = clusterMap.countNumOfAvailableNodes(
        scope, excludedNodes);
    StringBuilder builder = null;
    if (LOG.isDebugEnabled()) {
      builder = debugLoggingBuilder.get();
      builder.setLength(0);
      builder.append("[");
    }
    boolean badTarget = false;
    DatanodeStorageInfo firstChosen = null;
    while(numOfReplicas > 0 && numOfAvailableNodes > 0) {
      DatanodeDescriptor chosenNode = 
          (DatanodeDescriptor)clusterMap.chooseRandom(scope);
      if (excludedNodes.add(chosenNode)) { //was not in the excluded list
        numOfAvailableNodes--;

        final DatanodeStorageInfo[] storages = DFSUtil.shuffle(
            chosenNode.getStorageInfos());
        int i;
        for(i = 0; i < storages.length; i++) {
          final int newExcludedNodes = addIfIsGoodTarget(storages[i],
              excludedNodes, blocksize, maxNodesPerRack, considerLoad, results,
              avoidStaleNodes, storageType);
          if (newExcludedNodes >= 0) {
            numOfReplicas--;
            if (firstChosen == null) {
              firstChosen = storages[i];
            }
            numOfAvailableNodes -= newExcludedNodes;
            break;
          }
        }

        // If no candidate storage was found on this DN then set badTarget.
        badTarget = (i == storages.length);
      }
    }
      
    if (numOfReplicas>0) {
      String detail = enableDebugLogging;
      if (LOG.isDebugEnabled()) {
        if (badTarget && builder != null) {
          detail = builder.append("]").toString();
          builder.setLength(0);
        } else detail = "";
      }
      throw new NotEnoughReplicasException(detail);
    }
    
    return firstChosen;
  }

  /**
   * If the given storage is a good target, add it to the result list and
   * update the set of excluded nodes.
   * @return -1 if the given is not a good target;
   *         otherwise, return the number of nodes added to excludedNodes set.
   */
  int addIfIsGoodTarget(DatanodeStorageInfo storage,
      Set<Node> excludedNodes,
      long blockSize,
      int maxNodesPerRack,
      boolean considerLoad,
      List<DatanodeStorageInfo> results,                           
      boolean avoidStaleNodes,
      StorageType storageType) {
    if (isGoodTarget(storage, blockSize, maxNodesPerRack, considerLoad,
        results, avoidStaleNodes, storageType)) {
      results.add(storage);
      // add node and related nodes to excludedNode
      return addToExcludedNodes(storage.getDatanodeDescriptor(), excludedNodes);
    } else { 
      return -1;
    }
  }

  private static void logNodeIsNotChosen(DatanodeStorageInfo storage, String reason) {
    if (LOG.isDebugEnabled()) {
      final DatanodeDescriptor node = storage.getDatanodeDescriptor();
      // build the error message for later use.
      debugLoggingBuilder.get()
          .append(node).append(": ")
          .append("Storage ").append(storage)
          .append("at node ").append(NodeBase.getPath(node))
          .append(" is not chosen because ")
          .append(reason);
    }
  }

  /**
   * Determine if a storage is a good target. 
   * 
   * @param storage The target storage
   * @param blockSize Size of block
   * @param maxTargetPerRack Maximum number of targets per rack. The value of 
   *                       this parameter depends on the number of racks in 
   *                       the cluster and total number of replicas for a block
   * @param considerLoad whether or not to consider load of the target node
   * @param results A list containing currently chosen nodes. Used to check if 
   *                too many nodes has been chosen in the target rack.
   * @param avoidStaleNodes Whether or not to avoid choosing stale nodes
   * @return Return true if <i>node</i> has enough space, 
   *         does not have too much load, 
   *         and the rack does not have too many nodes.
   */
  private boolean isGoodTarget(DatanodeStorageInfo storage,
                               long blockSize, int maxTargetPerRack,
                               boolean considerLoad,
                               List<DatanodeStorageInfo> results,
                               boolean avoidStaleNodes,
                               StorageType storageType) {
    if (storage.getStorageType() != storageType) {
      logNodeIsNotChosen(storage,
          "storage types do not match, where the expected storage type is "
              + storageType);
      return false;
    }
    if (storage.getState() == State.READ_ONLY_SHARED) {
      logNodeIsNotChosen(storage, "storage is read-only");
      return false;
    }
    DatanodeDescriptor node = storage.getDatanodeDescriptor();
    // check if the node is (being) decommissioned
    if (node.isDecommissionInProgress() || node.isDecommissioned()) {
      logNodeIsNotChosen(storage, "the node is (being) decommissioned ");
      return false;
    }

    if (avoidStaleNodes) {
      if (node.isStale(this.staleInterval)) {
        logNodeIsNotChosen(storage, "the node is stale ");
        return false;
      }
    }
    
    final long requiredSize = blockSize * HdfsConstants.MIN_BLOCKS_FOR_WRITE;
    final long scheduledSize = blockSize * node.getBlocksScheduled();
    if (requiredSize > node.getRemaining() - scheduledSize) {
      logNodeIsNotChosen(storage, "the node does not have enough space ");
      return false;
    }

    // check the communication traffic of the target machine
    if (considerLoad) {
      final double maxLoad = 2.0 * stats.getInServiceXceiverAverage();
      final int nodeLoad = node.getXceiverCount();
      if (nodeLoad > maxLoad) {
        logNodeIsNotChosen(storage,
            "the node is too busy (load:"+nodeLoad+" > "+maxLoad+") ");
        return false;
      }
    }
      
    // check if the target rack has chosen too many nodes
    String rackname = node.getNetworkLocation();
    int counter=1;
    for(DatanodeStorageInfo resultStorage : results) {
      if (rackname.equals(
          resultStorage.getDatanodeDescriptor().getNetworkLocation())) {
        counter++;
      }
    }
    if (counter>maxTargetPerRack) {
      logNodeIsNotChosen(storage, "the rack has too many chosen nodes ");
      return false;
    }
    return true;
  }

  /**
   * Return a pipeline of nodes.
   * The pipeline is formed finding a shortest path that 
   * starts from the writer and traverses all <i>nodes</i>
   * This is basically a traveling salesman problem.
   */
  private DatanodeStorageInfo[] getPipeline(Node writer,
      DatanodeStorageInfo[] storages) {
    if (storages.length == 0) {
      return storages;
    }

    synchronized(clusterMap) {
      int index=0;
      if (writer == null || !clusterMap.contains(writer)) {
        writer = storages[0].getDatanodeDescriptor();
      }
      for(; index < storages.length; index++) {
        DatanodeStorageInfo shortestStorage = storages[index];
        int shortestDistance = clusterMap.getDistance(writer,
            shortestStorage.getDatanodeDescriptor());
        int shortestIndex = index;
        for(int i = index + 1; i < storages.length; i++) {
          int currentDistance = clusterMap.getDistance(writer,
              storages[i].getDatanodeDescriptor());
          if (shortestDistance>currentDistance) {
            shortestDistance = currentDistance;
            shortestStorage = storages[i];
            shortestIndex = i;
          }
        }
        //switch position index & shortestIndex
        if (index != shortestIndex) {
          storages[shortestIndex] = storages[index];
          storages[index] = shortestStorage;
        }
        writer = shortestStorage.getDatanodeDescriptor();
      }
    }
    return storages;
  }

  @Override
  public BlockPlacementStatus verifyBlockPlacement(String srcPath,
      LocatedBlock lBlk, int numberOfReplicas) {
    DatanodeInfo[] locs = lBlk.getLocations();
    if (locs == null)
      locs = DatanodeDescriptor.EMPTY_ARRAY;
    int numRacks = clusterMap.getNumOfRacks();
    if(numRacks <= 1) // only one rack
      return new BlockPlacementStatusDefault(
          Math.min(numRacks, numberOfReplicas), numRacks);
    int minRacks = Math.min(2, numberOfReplicas);
    // 1. Check that all locations are different.
    // 2. Count locations on different racks.
    Set<String> racks = new TreeSet<String>();
    for (DatanodeInfo dn : locs)
      racks.add(dn.getNetworkLocation());
    return new BlockPlacementStatusDefault(racks.size(), minRacks);
  }

  @Override
  public DatanodeStorageInfo chooseReplicaToDelete(BlockCollection bc,
      Block block, short replicationFactor,
      Collection<DatanodeStorageInfo> first,
      Collection<DatanodeStorageInfo> second,
      final List<StorageType> excessTypes) {
    long oldestHeartbeat =
      now() - heartbeatInterval * tolerateHeartbeatMultiplier;
    DatanodeStorageInfo oldestHeartbeatStorage = null;
    long minSpace = Long.MAX_VALUE;
    DatanodeStorageInfo minSpaceStorage = null;

    // Pick the node with the oldest heartbeat or with the least free space,
    // if all hearbeats are within the tolerable heartbeat interval
    for(DatanodeStorageInfo storage : pickupReplicaSet(first, second)) {
      if (!excessTypes.contains(storage.getStorageType())) {
        continue;
      }

      final DatanodeDescriptor node = storage.getDatanodeDescriptor();
      long free = node.getRemaining();
      long lastHeartbeat = node.getLastUpdate();
      if(lastHeartbeat < oldestHeartbeat) {
        oldestHeartbeat = lastHeartbeat;
        oldestHeartbeatStorage = storage;
      }
      if (minSpace > free) {
        minSpace = free;
        minSpaceStorage = storage;
      }
    }
    final DatanodeStorageInfo storage = oldestHeartbeatStorage != null?
        oldestHeartbeatStorage : minSpaceStorage;
    excessTypes.remove(storage.getStorageType());
    return storage;
  }

  /**
   * Pick up replica node set for deleting replica as over-replicated. 
   * First set contains replica nodes on rack with more than one
   * replica while second set contains remaining replica nodes.
   * So pick up first set if not empty. If first is empty, then pick second.
   */
  protected Collection<DatanodeStorageInfo> pickupReplicaSet(
      Collection<DatanodeStorageInfo> first,
      Collection<DatanodeStorageInfo> second) {
    return first.isEmpty() ? second : first;
  }
  
  @VisibleForTesting
  void setPreferLocalNode(boolean prefer) {
    this.preferLocalNode = prefer;
  }
}
<|MERGE_RESOLUTION|>--- conflicted
+++ resolved
@@ -155,11 +155,7 @@
         final DatanodeStorageInfo target = chooseLocalStorage(favoredNode,
             favoriteAndExcludedNodes, blocksize, 
             getMaxNodesPerRack(results.size(), numOfReplicas)[1],
-<<<<<<< HEAD
-            results, avoidStaleNodes, storageTypes.get(0));
-=======
-            results, avoidStaleNodes, storageType, false);
->>>>>>> 761d44f9
+            results, avoidStaleNodes, storageTypes.get(0), false);
         if (target == null) {
           LOG.warn("Could not find a target for file " + src
               + " with favored node " + favoredNode); 
@@ -281,11 +277,7 @@
     try {
       if (numOfResults == 0) {
         writer = chooseLocalStorage(writer, excludedNodes, blocksize,
-<<<<<<< HEAD
-            maxNodesPerRack, results, avoidStaleNodes, storageTypes.remove(0))
-=======
-            maxNodesPerRack, results, avoidStaleNodes, storageType, true)
->>>>>>> 761d44f9
+            maxNodesPerRack, results, avoidStaleNodes, storageTypes.remove(0), true)
                 .getDatanodeDescriptor();
         if (--numOfReplicas == 0) {
           return writer;
