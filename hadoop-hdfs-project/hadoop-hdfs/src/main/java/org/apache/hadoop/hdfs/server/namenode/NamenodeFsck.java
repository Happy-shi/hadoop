--- conflicted
+++ resolved
@@ -65,10 +65,7 @@
 import org.apache.hadoop.hdfs.security.token.block.DataEncryptionKey;
 import org.apache.hadoop.hdfs.server.blockmanagement.BlockCollection;
 import org.apache.hadoop.hdfs.server.blockmanagement.BlockInfo;
-<<<<<<< HEAD
 import org.apache.hadoop.hdfs.server.blockmanagement.BlockInfoStriped;
-=======
->>>>>>> 456e901a
 import org.apache.hadoop.hdfs.server.blockmanagement.BlockManager;
 import org.apache.hadoop.hdfs.server.blockmanagement.BlockPlacementPolicies;
 import org.apache.hadoop.hdfs.server.blockmanagement.BlockPlacementStatus;
@@ -459,7 +456,7 @@
       return;
     }
 
-    final Result r = file.getReplication() == 0? ecRes: replRes;
+    final Result r = file.getErasureCodingPolicy() != null ? ecRes: replRes;
     collectFileSummary(path, file, r, blocks);
     if (showprogress && (replRes.totalFiles + ecRes.totalFiles) % 100 == 0) {
       out.println();
@@ -560,16 +557,10 @@
 
       final BlockInfo storedBlock = bm.getStoredBlock(
           block.getLocalBlock());
-<<<<<<< HEAD
       final int minReplication = bm.getMinStorageNum(storedBlock);
       // count decommissionedReplicas / decommissioningReplicas
       NumberReplicas numberReplicas = bm.countNodes(storedBlock);
       int decommissionedReplicas = numberReplicas.decommissioned();
-=======
-      // count decommissionedReplicas / decommissioningReplicas
-      NumberReplicas numberReplicas = bm.countNodes(storedBlock);
-      int decommissionedReplicas = numberReplicas.decommissioned();;
->>>>>>> 456e901a
       int decommissioningReplicas = numberReplicas.decommissioning();
       res.decommissionedReplicas +=  decommissionedReplicas;
       res.decommissioningReplicas += decommissioningReplicas;
@@ -1028,19 +1019,6 @@
     long totalOpenFilesSize = 0L;
     long totalReplicas = 0L;
 
-<<<<<<< HEAD
-=======
-    final short replication;
-    final int minReplication;
-
-    Result(Configuration conf) {
-      this.replication = (short)conf.getInt(DFSConfigKeys.DFS_REPLICATION_KEY,
-                                            DFSConfigKeys.DFS_REPLICATION_DEFAULT);
-      this.minReplication = (short)conf.getInt(DFSConfigKeys.DFS_NAMENODE_REPLICATION_MIN_KEY,
-                                            DFSConfigKeys.DFS_NAMENODE_REPLICATION_MIN_DEFAULT);
-    }
-
->>>>>>> 456e901a
     /**
      * DFS is considered healthy if there are no missing blocks.
      */
@@ -1066,7 +1044,6 @@
         return 0.0f;
       return (float) (totalReplicas) / (float) totalBlocks;
     }
-<<<<<<< HEAD
   }
 
   @VisibleForTesting
@@ -1080,8 +1057,6 @@
       this.minReplication = (short)conf.getInt(DFSConfigKeys.DFS_NAMENODE_REPLICATION_MIN_KEY,
                                             DFSConfigKeys.DFS_NAMENODE_REPLICATION_MIN_DEFAULT);
     }
-=======
->>>>>>> 456e901a
 
     @Override
     public String toString() {
