--- conflicted
+++ resolved
@@ -570,12 +570,10 @@
         DFSConfigKeys.DFS_BLOCK_MISREPLICATION_PROCESSING_LIMIT,
         DFSConfigKeys.DFS_BLOCK_MISREPLICATION_PROCESSING_LIMIT_DEFAULT);
 
-<<<<<<< HEAD
     this.numBlocksPerRemove = conf.getInt(
             DFSConfigKeys.DFS_NAMENODE_REMOVE_BLOCKS_PER_INTERVAL_KEY,
             DFSConfigKeys.DFS_NAMENODE_REMOVE_BLOCKS_PER_INTERVAL_DEFAULT);
 
-=======
     this.minReplicationToBeInMaintenance =
         (short) initMinReplicationToBeInMaintenance(conf);
     this.replQueueResetToHeadThreshold =
@@ -636,7 +634,6 @@
 
   private int initMinReplicationToBeInMaintenance(Configuration conf)
       throws IOException {
->>>>>>> a46ef5f2
     final int minMaintenanceR = conf.getInt(
         DFSConfigKeys.DFS_NAMENODE_MAINTENANCE_REPLICATION_MIN_KEY,
         DFSConfigKeys.DFS_NAMENODE_MAINTENANCE_REPLICATION_MIN_DEFAULT);
