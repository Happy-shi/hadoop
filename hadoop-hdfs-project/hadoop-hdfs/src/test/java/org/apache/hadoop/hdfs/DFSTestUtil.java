--- conflicted
+++ resolved
@@ -18,37 +18,8 @@
 
 package org.apache.hadoop.hdfs;
 
-<<<<<<< HEAD
-import static org.apache.hadoop.hdfs.DFSConfigKeys.DFS_NAMENODE_RPC_ADDRESS_KEY;
-import static org.apache.hadoop.hdfs.DFSConfigKeys.DFS_NAMENODE_SERVICE_RPC_ADDRESS_KEY;
-import static org.junit.Assert.assertEquals;
-
-import java.io.BufferedOutputStream;
-import java.io.BufferedReader;
-import java.io.ByteArrayInputStream;
-import java.io.ByteArrayOutputStream;
-import java.io.DataInputStream;
-import java.io.DataOutputStream;
-import java.io.File;
-import java.io.FileInputStream;
-import java.io.FileOutputStream;
-import java.io.FileReader;
-import java.io.IOException;
-import java.io.InputStream;
-import java.io.OutputStream;
-import java.net.HttpURLConnection;
-import java.net.InetSocketAddress;
-import java.net.Socket;
-import java.net.URL;
-import java.net.URLConnection;
-import java.security.PrivilegedExceptionAction;
-import java.util.*;
-import java.util.concurrent.TimeoutException;
-
-=======
 import com.google.common.base.Charsets;
 import com.google.common.base.Joiner;
->>>>>>> 034039b9
 import org.apache.commons.logging.Log;
 import org.apache.commons.logging.LogFactory;
 import org.apache.hadoop.conf.Configuration;
@@ -56,10 +27,7 @@
 import org.apache.hadoop.fs.FileSystem;
 import org.apache.hadoop.fs.FileSystem.Statistics;
 import org.apache.hadoop.fs.Options.Rename;
-<<<<<<< HEAD
 import org.apache.hadoop.fs.Path;
-=======
->>>>>>> 034039b9
 import org.apache.hadoop.fs.permission.FsPermission;
 import org.apache.hadoop.hdfs.MiniDFSCluster.NameNodeInfo;
 import org.apache.hadoop.hdfs.client.HdfsDataInputStream;
@@ -818,13 +786,9 @@
   }
 
   public static DatanodeID getLocalDatanodeID(int port) {
-<<<<<<< HEAD
     return new DatanodeID("127.0.0.1", "localhost",
-        UUID.randomUUID().toString(), port, port, port);
-=======
-    return new DatanodeID("127.0.0.1", "localhost", "",
+        UUID.randomUUID().toString(),
         port, port, port, port);
->>>>>>> 034039b9
   }
 
   public static DatanodeDescriptor getLocalDatanodeDescriptor() {
@@ -845,15 +809,10 @@
 
   public static DatanodeInfo getDatanodeInfo(String ipAddr, 
       String host, int port) {
-<<<<<<< HEAD
     return new DatanodeInfo(new DatanodeID(ipAddr, host,
         UUID.randomUUID().toString(), port,
         DFSConfigKeys.DFS_DATANODE_HTTP_DEFAULT_PORT,
-=======
-    return new DatanodeInfo(new DatanodeID(ipAddr, host, "",
-        port, DFSConfigKeys.DFS_DATANODE_HTTP_DEFAULT_PORT,
         DFSConfigKeys.DFS_DATANODE_HTTPS_DEFAULT_PORT,
->>>>>>> 034039b9
         DFSConfigKeys.DFS_DATANODE_IPC_DEFAULT_PORT));
   }
 
