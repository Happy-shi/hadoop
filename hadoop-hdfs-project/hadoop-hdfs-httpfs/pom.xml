--- conflicted
+++ resolved
@@ -22,20 +22,12 @@
   <parent>
     <groupId>org.apache.hadoop</groupId>
     <artifactId>hadoop-project</artifactId>
-<<<<<<< HEAD
-    <version>2.0.3-alpha</version>
-=======
     <version>2.0.4-SNAPSHOT</version>
->>>>>>> 0caafb63
     <relativePath>../../hadoop-project</relativePath>
   </parent>
   <groupId>org.apache.hadoop</groupId>
   <artifactId>hadoop-hdfs-httpfs</artifactId>
-<<<<<<< HEAD
-  <version>2.0.3-alpha</version>
-=======
   <version>2.0.4-SNAPSHOT</version>
->>>>>>> 0caafb63
   <packaging>war</packaging>
 
   <name>Apache Hadoop HttpFS</name>
